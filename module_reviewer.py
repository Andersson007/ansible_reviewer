#!/usr/bin/python
# -*- coding: utf-8 -*-
# Copyright: 2020 Andrew Klychkov (@Andersson007) <aaklychkov@mail.ru>
# MIT License

from __future__ import absolute_import, division, print_function

from subprocess import Popen, PIPE

import sys

from yaml import load, dump


LINE_MAX_LEN = 200


def check_cli_args(arg_list):
    """Checks CLI arguments"""
    # Maybe later it'll be argparser
    # but this primitive check is enough for a while
    if len(sys.argv) < 2:
        raise Exception('At least one argument (file name) is required. Exit')


def get_sections_to_check(module_path):
    """Read a module file and extracts section to check"""

    documentation = []
    examples = []
    returns = []
    messages = []

    is_in_doc_section = False
    is_in_examples_section = False
    is_in_return_section = False
    is_in_message = False

    with open(module_path, 'r') as f:
        for line in enumerate(f):
            # End of thesection has been reached
            if line in ('"""\n', "'''\n"):
                if is_in_doc_section:
                    is_in_doc_section = False

                elif is_in_examples_section:
                    is_in_examples_section = False

                elif is_in_return_section:
                    is_in_return_section = False

                continue

<<<<<<< HEAD
            # Extract comments
            if '# ' in line and not (is_in_doc_section or
                                     is_in_examples_section or
                                     is_in_return_section or
                                     is_in_message):
                if "Copyright" not in line:
                    messages.append(line.split('#')[1].strip())

            # Detect end of a message
=======
            # Check comments
            if ' # ' in line and not any(is_in_doc_section,
                                         is_in_examples_section,
                                         is_in_return_section,
                                         is_in_message):
                messages.append(line.split('#')[1].strip())

>>>>>>> d4dd1abd
            if is_in_message and line[-2:] == ')\n':
                messages.append(line)
                is_in_message = False
                continue

            # Start to extract the documentation section
            if 'DOCUMENTATION =' in line:
                is_in_doc_section = True
                continue

            # Start to extract the examples section
            elif 'EXAMPLES =' in line:
                is_in_examples_section = True
                continue

            # Start to extract the return section
            elif 'RETURN =' in line:
                if '#' in line:
                    returns.append('empty')
                    continue

                is_in_return_section = True
                continue

            # Start to extract messages
            elif 'module.fail_json' in line or 'module.warn' in line:
                is_in_message = True

            # Put the line in an appropriate list
            if is_in_doc_section:
                documentation.append(line)

            elif is_in_examples_section:
                examples.append(line)

            elif is_in_return_section:
                returns.append(line)

            elif is_in_message:
                messages.append(line)

    if documentation:
        documentation = ''.join(documentation)

    if examples:
        examples = ''.join(examples)

    if returns and not returns[0] == 'empty':
        returns = ''.join(returns)

    try:
        documentation = load(documentation)
    except AttributeError:
        pass

    try:
        examples = load(examples)
    except AttributeError:
        pass

    try:
        returns = load(returns)
    except AttributeError:
        pass

    messages = handle_messages(messages)

    return documentation, examples, returns, messages


def handle_messages(messages):

    tmp_list = []

    for elem in messages:
        if elem == '\n':
            continue

        elem = elem.rstrip('\n').lstrip(' ')

        if 'module.warn' in elem:
            elem = extract_module_warn_msg(elem)

        elif 'module.fail_json' in elem:
            elem = extract_module_fail_msg(elem)

        else:
            elem = extract_msg(elem)

        tmp_list.append(elem)

    return tmp_list


def extract_module_warn_msg(elem):
    elem = elem.split('(')[1:]
    elem = ' '.join(elem).rstrip(')')

    elem = extract_msg(elem)

    return elem


def extract_module_fail_msg(elem):
    elem = elem.split('=')[1:]
    elem = ' '.join(elem).rstrip(')')

    elem = extract_msg(elem)

    return elem


def extract_msg(elem):
    if ' % ' in elem:
        elem = elem.split(' % ')[:-1]
        elem = ''.join(elem)

    elem = elem.rstrip(')').strip('"').strip("'")
    return elem


def check_comments_and_msgs(msg_list):
    check_spelling(' '.join(msg_list), 'Possible typos in comments and messages')


def check_doc_section(doc, report):
    """Check the documentation section"""

    # If there is no the documentation block, exit
    if not doc:
        print('"DOCUMENTATION" section is not provided, '
              'nothing to parse, exit')
        sys.exit(1)

    check_descr([doc['short_description'], ], report, 'short_description')

    if 'description' in doc:
        if isinstance(doc['description'], str):
            doc['description'] = [doc['description'], ]

        check_descr(doc['description'], report, 'description')
    else:
        report.append('no description section')

    check_doc_options(doc['options'], report)

    if doc.get('notes'):
        if isinstance(doc['notes'], str):
            doc['notes'] = [doc['notes'], ]

        check_descr(doc['notes'], report, 'notes')

        check_mode_mentioned(doc['notes'], report, 'notes')

    else:
        report.append('no "notes" section, it should, at least, contain '
                      'info about check_mode support')

    check_spelling(dump(doc), 'Possible typos in DOCUMENTATION:')


def check_mode_mentioned(str_list, report, d_type):
    mentioned = False
    for line in str_list:
        if 'check_mode' in line.lower() or 'check mode' in line.lower():
            mentioned = True

    if not mentioned:
        report.append('%s: check_mode support is not mentioned' % d_type)


def check_doc_options(options, report):
    for opt_name, content in options.items():
        if 'description' in content:
            check_descr(content['description'], report, 'opt %s' % opt_name)
        else:
            # In case of plugins
            report.append('opt %s: no description provided' % opt_name)

        # We do not need to declare "required: false" explicitly
        if 'required' in content and not content['required']:
            report.append('opt %s: explicit "require: false" '
                          'declaration' % opt_name)


def check_descr(description, report, d_type):
    if isinstance(description, str):
        description = [description, ]

    # Check if every line of description starts with a capital letter
    # and ends with a dot
    for n, line in enumerate(description):
        # Starts with uppercase?
        if not line[0].isupper() and not line[0].isdigit():
            report.append("%s: line %s does not start "
                          "with a capital letter" % (d_type, n + 1))

        # Ends with a proper symbol?
        if line[-1] != '.' and d_type != 'short_description':
            if len(line) >= 2 and line[1] != ')':
                report.append("%s: line %s does not "
                              "end with a dot" % (d_type, n + 1))

        if line[-1] == '.' and d_type == 'short_description':
            report.append("%s: line %s "
                          "ends with a dot" % (d_type, n + 1))

        # Uses a marker with http?
        if needs_marker(line, 'http', 'U'):
            report.append("%s: has URLs "
                          "used without U() marker" % d_type)

        # Check length
        line_len = len(line)
        if line_len > LINE_MAX_LEN:
            report.append("%s: line %s contains %s characters which seems "
                          "to be too long" % (d_type, n, line_len))


def needs_marker(string, pattern, marker):
    """Check if a substring is following a certain marker.

    Args:
      string (str) - string to search in
      pattern (str) - pattern to search for
      marker (str) - marker to be followed by pattern, can be U, C, M, etc.
    """

    pattern_start_pos = string.find(pattern)

    if pattern_start_pos != -1:
        if pattern_start_pos < 2:
            return True

        marker_check_pos = pattern_start_pos - 2
        if string[marker_check_pos] != marker:
            return True

    return False


def check_examples_section(examples, report, fqcn=None):
    for n, ex in enumerate(examples):
        if 'name' not in ex:
            report.append('examples: #%s without using "name"' % (n + 1))

        else:
            if not ex['name'][0].isupper():
                report.append('examples: "- name" of #%s does not start '
                              'with a capital letter' % (n + 1))

            if ex['name'][-1] == '.':
                report.append('examples: "- name" of #%s '
                              'ends with a dot' % (n + 1))

        if fqcn and fqcn not in ex:
            report.append("examples: #%s there is "
                          "no FQCN %s" % (n + 1, fqcn))

        else:
            has_fqcn = False
            for key in ex:
                if '.' in key:
                    has_fqcn = True

            if has_fqcn:
                has_fqcn = False
            else:
                report.append('examples: #%s no FQCN' % (n + 1))

    check_spelling(dump(examples), 'Possible typos in EXAMPLES:')


def check_return_section(returns, report):
    if not returns:
        report.append('return: no RETURN section, there must be, '
                      'at least, RETURN = r"""#"""')
        return

    elif isinstance(returns, list) and returns[0] == 'empty':
        return

    for key in returns:
        if isinstance(returns[key]['description'], str):
            returns[key]['description'] = [returns[key]['description'], ]

        check_descr(returns[key]['description'], report,
                    'return %s' % key)

        if not returns[key].get('sample'):
            report.append('return %s: no sample' % key)

    check_spelling(dump(returns), 'Possible typos in RETURN:')


def check_spelling(data, header_to_print=None):
    try:
        p = Popen(['./yasp'], stdin=PIPE, stdout=PIPE)
        p.stdin.write(data)

        output = p.communicate()[0]

        if output:
            if header_to_print:
                print(header_to_print)

            print(output, end='')
            print('-' * 20)
        p.stdin.close()
    except Exception as e:
        print('Cannot communicate with '
              'Yandes Speller API, skipped: %s' % e)


def main():

    # Check CLI arguments
    check_cli_args(sys.argv)

    # Extract sections
    doc, examples, returns, messages = get_sections_to_check(sys.argv[1])
    print(messages)

    # Create a report object
    report = []

    # Check the documentation section
    check_doc_section(doc, report)

    # Check the examples section
    check_examples_section(examples, report)

    # Check the return section
    check_return_section(returns, report)

    # Check comments and messages
    check_comments_and_msgs(messages)

    # Print the report
    for line in report:
        print(line)


if __name__ == '__main__':
    main()<|MERGE_RESOLUTION|>--- conflicted
+++ resolved
@@ -51,7 +51,6 @@
 
                 continue
 
-<<<<<<< HEAD
             # Extract comments
             if '# ' in line and not (is_in_doc_section or
                                      is_in_examples_section or
@@ -61,15 +60,6 @@
                     messages.append(line.split('#')[1].strip())
 
             # Detect end of a message
-=======
-            # Check comments
-            if ' # ' in line and not any(is_in_doc_section,
-                                         is_in_examples_section,
-                                         is_in_return_section,
-                                         is_in_message):
-                messages.append(line.split('#')[1].strip())
-
->>>>>>> d4dd1abd
             if is_in_message and line[-2:] == ')\n':
                 messages.append(line)
                 is_in_message = False
